--- conflicted
+++ resolved
@@ -232,7 +232,7 @@
 		}
 	}
 
-	double v = (double)sign * ((double)intp + (double)fracp/(double)fracdiv) 
+	double v = (double)sign * ((double)intp + (double)fracp/(double)fracdiv)
 		* pow(10.0, (double)esign * (double)ep);
 
 	return nfcd_add_number(p->cdp, v);
@@ -657,7 +657,16 @@
 		}
 
 		{
-<<<<<<< HEAD
+			char *s = "\"\\u00e4\\u6176\"";
+			char *dec = "ä慶";
+			const char *err = nfjp_parse(s, &cd);
+			assert(err == 0);
+			assert(nfcd_type(cd, nfcd_root(cd)) == NFCD_TYPE_STRING);
+			const char *res = nfcd_to_string(cd, nfcd_root(cd));
+			assert_strequal(res, dec);
+		}
+
+		{
 			char *s = "[]";
 			const char *err = nfjp_parse(s, &cd);
 			assert(err == 0);
@@ -721,15 +730,6 @@
 			assert_strequal(nfcd_to_string(cd, name), "Niklas");
 			assert(nfcd_object_size(cd, obj) == 2);
 			assert_strequal(nfcd_object_key(cd, obj,1), "age");
-=======
-			char *s = "\"\\u00e4\\u6176\"";
-			char *dec = "ä慶";
-			const char *err = nfjp_parse(s, &cd);
-			assert(err == 0);
-			assert(nfcd_type(cd, nfcd_root(cd)) == NFCD_TYPE_STRING);
-			const char *res = nfcd_to_string(cd, nfcd_root(cd));
-			assert_strequal(res, dec);
->>>>>>> 440191e0
 		}
 	}
 
